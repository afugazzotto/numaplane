--- conflicted
+++ resolved
@@ -46,10 +46,6 @@
 var _ = BeforeSuite(func() {
 
 	var err error
-<<<<<<< HEAD
-
-=======
->>>>>>> 307656c3
 	// make output directory to store temporary outputs; if it's there from before delete it
 	directory := "output"
 	_, err = os.Stat(directory)
