--- conflicted
+++ resolved
@@ -13,7 +13,6 @@
 	"github.com/numaproj/numaplane/internal/util/kubernetes"
 	"github.com/numaproj/numaplane/internal/util/logger"
 	apiv1 "github.com/numaproj/numaplane/pkg/apis/numaplane/v1alpha1"
-<<<<<<< HEAD
 	metav1 "k8s.io/apimachinery/pkg/apis/meta/v1"
 	"k8s.io/apimachinery/pkg/runtime/schema"
 	k8stypes "k8s.io/apimachinery/pkg/types"
@@ -23,8 +22,6 @@
 	// unpausibleDelay represents the amount of time that we will allow before a Pipeline is considered "unpausible", determined if the pipeline is in a "Failed" state and has had
 	// a desiredPhase=Paused for this long
 	unpausibleDelay time.Duration = 30 * time.Second
-=======
->>>>>>> a3e224b2
 )
 
 // TODO: move PPND logic out to its own separate file
@@ -139,17 +136,11 @@
 	// check to see if the PipelineRollout spec itself says to Pause
 	specBasedPause := (newPipelineSpec.Lifecycle.DesiredPhase == string(numaflowv1.PipelinePhasePaused) || newPipelineSpec.Lifecycle.DesiredPhase == string(numaflowv1.PipelinePhasePausing))
 
-<<<<<<< HEAD
-	shouldBePaused := pipelineNeedsToUpdate || pipelineUpdating || externalPauseRequest || specBasedPause
-	numaLogger.Debugf("shouldBePaused=%t, pipelineNeedsToUpdate=%t, pipelineUpdating=%t, externalPauseRequest=%t, specBasedPause=%t",
-		shouldBePaused, pipelineNeedsToUpdate, pipelineUpdating, externalPauseRequest, specBasedPause)
-=======
 	unpausible := checkPipelineStatus(ctx, existingPipelineDef, numaflowv1.PipelinePhaseFailed)
 
 	shouldBePaused := (pipelineNeedsToUpdate || externalPauseRequest || specBasedPause) && !unpausible
 	numaLogger.Debugf("shouldBePaused=%t, pipelineNeedsToUpdate=%t, externalPauseRequest=%t, specBasedPause=%t, unpausible=%t",
 		shouldBePaused, pipelineNeedsToUpdate, externalPauseRequest, specBasedPause, unpausible)
->>>>>>> a3e224b2
 
 	// if we have incomplete pause request information (i.e. numaflowcontrollerrollout or isbservicerollout not yet reconciled), don't return
 	// that it's okay to run
@@ -281,28 +272,6 @@
 	return nil
 }
 
-<<<<<<< HEAD
-// return true if Pipeline (or its children) is still in the process of being reconciled
-func pipelineIsUpdating(newPipelineDef *kubernetes.GenericObject, existingPipelineDef *kubernetes.GenericObject) (bool, error) {
-	existingPipelineStatus, err := kubernetes.ParseStatus(existingPipelineDef)
-	if err != nil {
-		return false, err
-	}
-	// if Pipeline's ObservedGeneration is old, then Numaflow Controller hasn't even seen the generation change yet
-	if !pipelineObservedGenerationCurrent(newPipelineDef.Generation, existingPipelineStatus.ObservedGeneration) {
-		return true, nil
-	}
-
-	// note if Pipeline's children are still being updated
-	unhealthyOrProgressing, _ := checkChildResources(existingPipelineStatus.Conditions, func(c metav1.Condition) bool {
-		return c.Status == metav1.ConditionFalse
-	})
-
-	return unhealthyOrProgressing, nil
-
-}
-
-// TODO: consider patch?
 func (r *PipelineRolloutReconciler) markPipelineUnpausible(ctx context.Context, mark bool, pipeline *kubernetes.GenericObject) error {
 	numaLogger := logger.FromContext(ctx)
 	var patchJson string
@@ -331,9 +300,4 @@
 	return nil
 
 	//return kubernetes.UpdateCR(ctx, r.restConfig, pipeline, "pipelines")
-=======
-func isPipelinePausedOrUnpausible(ctx context.Context, pipeline *kubernetes.GenericObject) bool {
-	// contract with Numaflow is that unpausible Pipelines are "Failed" pipelines
-	return checkPipelineStatus(ctx, pipeline, numaflowv1.PipelinePhasePaused) || checkPipelineStatus(ctx, pipeline, numaflowv1.PipelinePhaseFailed)
->>>>>>> a3e224b2
 }