/*
Copyright 2023.

Licensed under the Apache License, Version 2.0 (the "License");
you may not use this file except in compliance with the License.
You may obtain a copy of the License at

    http://www.apache.org/licenses/LICENSE-2.0

Unless required by applicable law or agreed to in writing, software
distributed under the License is distributed on an "AS IS" BASIS,
WITHOUT WARRANTIES OR CONDITIONS OF ANY KIND, either express or implied.
See the License for the specific language governing permissions and
limitations under the License.
*/

package controller

import (
	"context"
	"fmt"

	policyv1 "k8s.io/api/policy/v1"
	"k8s.io/apimachinery/pkg/api/equality"
	apierrors "k8s.io/apimachinery/pkg/api/errors"
	metav1 "k8s.io/apimachinery/pkg/apis/meta/v1"
	"k8s.io/apimachinery/pkg/runtime"
	"k8s.io/client-go/rest"
	ctrl "sigs.k8s.io/controller-runtime"
	"sigs.k8s.io/controller-runtime/pkg/client"
	runtimecontroller "sigs.k8s.io/controller-runtime/pkg/controller"
	"sigs.k8s.io/controller-runtime/pkg/controller/controllerutil"
	"sigs.k8s.io/controller-runtime/pkg/handler"
	"sigs.k8s.io/controller-runtime/pkg/predicate"
	"sigs.k8s.io/controller-runtime/pkg/source"

	numaflowv1 "github.com/numaproj/numaflow/pkg/apis/numaflow/v1alpha1"
	"github.com/numaproj/numaplane/internal/util"
	"github.com/numaproj/numaplane/internal/util/kubernetes"
	"github.com/numaproj/numaplane/internal/util/logger"
	"github.com/numaproj/numaplane/internal/util/metrics"
	apiv1 "github.com/numaproj/numaplane/pkg/apis/numaplane/v1alpha1"
)

const (
	ControllerISBSVCRollout = "isbsvc-rollout-controller"
)

// ISBServiceRolloutReconciler reconciles an ISBServiceRollout object
type ISBServiceRolloutReconciler struct {
	client        client.Client
	scheme        *runtime.Scheme
	restConfig    *rest.Config
	customMetrics *metrics.CustomMetrics
}

func NewISBServiceRolloutReconciler(
	client client.Client,
	s *runtime.Scheme,
	restConfig *rest.Config,
	customMetrics *metrics.CustomMetrics,
) *ISBServiceRolloutReconciler {
	return &ISBServiceRolloutReconciler{
		client,
		s,
		restConfig,
		customMetrics,
	}
}

//+kubebuilder:rbac:groups=numaplane.numaproj.io,resources=isbservicerollouts,verbs=get;list;watch;create;update;patch;delete
//+kubebuilder:rbac:groups=numaplane.numaproj.io,resources=isbservicerollouts/status,verbs=get;update;patch
//+kubebuilder:rbac:groups=numaplane.numaproj.io,resources=isbservicerollouts/finalizers,verbs=update

// Reconcile is part of the main kubernetes reconciliation loop which aims to
// move the current state of the cluster closer to the desired state.
// TODO(user): Modify the Reconcile function to compare the state specified by
// the ISBServiceRollout object against the actual cluster state, and then
// perform operations to make the cluster state reflect the state specified by
// the user.
//
// For more details, check Reconcile and its Result here:
// - https://pkg.go.dev/sigs.k8s.io/controller-runtime@v0.17.3/pkg/reconcile
func (r *ISBServiceRolloutReconciler) Reconcile(ctx context.Context, req ctrl.Request) (ctrl.Result, error) {
	numaLogger := logger.GetBaseLogger().WithName("isbservicerollout-reconciler").WithValues("isbservicerollout", req.NamespacedName)

	isbServiceRollout := &apiv1.ISBServiceRollout{}
	if err := r.client.Get(ctx, req.NamespacedName, isbServiceRollout); err != nil {
		if apierrors.IsNotFound(err) {
			return ctrl.Result{}, nil
		} else {
			numaLogger.Error(err, "Unable to get ISBServiceRollout", "request", req)
			return ctrl.Result{}, err
		}
	}

	// save off a copy of the original before we modify it
	isbServiceRolloutOrig := isbServiceRollout
	isbServiceRollout = isbServiceRolloutOrig.DeepCopy()

	isbServiceRollout.Status.Init(isbServiceRollout.Generation)

	result, err := r.reconcile(ctx, isbServiceRollout)
	if err != nil {
		numaLogger.Errorf(err, "ISBServiceRollout %v reconcile returned error: %v", req.NamespacedName, err)
		statusUpdateErr := r.updateISBServiceRolloutStatusToFailed(ctx, isbServiceRollout, err)
		if statusUpdateErr != nil {
			return ctrl.Result{}, statusUpdateErr
		}

		return ctrl.Result{}, err
	}

	// Update the Spec if needed
	if r.needsUpdate(isbServiceRolloutOrig, isbServiceRollout) {
		isbServiceRolloutStatus := isbServiceRollout.Status
		if err := r.client.Update(ctx, isbServiceRollout); err != nil {
			numaLogger.Error(err, "Error Updating ISBServiceRollout", "ISBServiceRollout", isbServiceRollout)

			statusUpdateErr := r.updateISBServiceRolloutStatusToFailed(ctx, isbServiceRollout, err)
			if statusUpdateErr != nil {
				return ctrl.Result{}, statusUpdateErr
			}

			return ctrl.Result{}, err
		}
		// restore the original status, which would've been wiped in the previous call to Update()
		isbServiceRollout.Status = isbServiceRolloutStatus
	}

	// Update the Status subresource
	if isbServiceRollout.DeletionTimestamp.IsZero() { // would've already been deleted
		statusUpdateErr := r.updateISBServiceRolloutStatus(ctx, isbServiceRollout)
		if statusUpdateErr != nil {
			return ctrl.Result{}, statusUpdateErr
		}
	}

	// generate metrics for ISB Service.
	r.customMetrics.IncISBServiceMetrics(isbServiceRollout.Name, isbServiceRollout.Namespace)

	numaLogger.Debug("reconciliation successful")

	return result, nil
}

// reconcile does the real logic
func (r *ISBServiceRolloutReconciler) reconcile(ctx context.Context, isbServiceRollout *apiv1.ISBServiceRollout) (ctrl.Result, error) {
	numaLogger := logger.FromContext(ctx)

	// is isbServiceRollout being deleted? need to remove the finalizer so it can
	// (OwnerReference will delete the underlying ISBService through Cascading deletion)
	if !isbServiceRollout.DeletionTimestamp.IsZero() {
		numaLogger.Info("Deleting ISBServiceRollout")
		if controllerutil.ContainsFinalizer(isbServiceRollout, finalizerName) {
			controllerutil.RemoveFinalizer(isbServiceRollout, finalizerName)
		}
<<<<<<< HEAD
		return ctrl.Result{}, nil
=======
		// generate metrics for ISB Service deletion.
		r.customMetrics.DecISBServiceMetrics(isbServiceRollout.Name, isbServiceRollout.Namespace)
		return nil
>>>>>>> 44eedbf2
	}

	// add Finalizer so we can ensure that we take appropriate action when CRD is deleted
	if !controllerutil.ContainsFinalizer(isbServiceRollout, finalizerName) {
		controllerutil.AddFinalizer(isbServiceRollout, finalizerName)
	}

	newISBSVCDef := kubernetes.GenericObject{
		TypeMeta: metav1.TypeMeta{
			Kind:       "InterStepBufferService",
			APIVersion: "numaflow.numaproj.io/v1alpha1",
		},
		ObjectMeta: metav1.ObjectMeta{
			Name:            isbServiceRollout.Name,
			Namespace:       isbServiceRollout.Namespace,
			OwnerReferences: []metav1.OwnerReference{*metav1.NewControllerRef(isbServiceRollout.GetObjectMeta(), apiv1.ISBServiceRolloutGroupVersionKind)},
		},
		Spec: isbServiceRollout.Spec.InterStepBufferService,
	}

	isbService, err := kubernetes.GetCR(ctx, r.restConfig, &newISBSVCDef, "interstepbufferservices")
	if err != nil {
		numaLogger.Errorf(err, "failed to get ISBServices: %v", err)
		return ctrl.Result{}, err
	}
	if err != nil {
		// create object as it doesn't exist
		if apierrors.IsNotFound(err) {
			numaLogger.Debugf("ISBService %s/%s doesn't exist so creating", isbService.Namespace, isbService.Name)
			err = kubernetes.CreateCR(ctx, r.restConfig, &newISBSVCDef, "isbsvcs")
			if err != nil {
				return ctrl.Result{}, err
			}

		} else {
			return ctrl.Result{}, fmt.Errorf("error getting ISBService: %v", err)
		}

	} else {
		// perform logic related to updating

		// update our Status with the Deployment's Status
		processISBServiceStatus(ctx, isbService, isbServiceRollout)

		// if I need to update or am in the middle of an update of the ISBService, then I need to make sure all the Pipelines are pausing
		isbServiceNeedsUpdating, isbServiceIsUpdating, err := isISBServiceUpdating(ctx, isbServiceRollout, isbService)
		if err != nil {
			return ctrl.Result{}, err
		}

		numaLogger.Debugf("isbServiceNeedsUpdating=%t, isbServiceIsUpdating=%t", isbServiceNeedsUpdating, isbServiceIsUpdating)

		if isbServiceNeedsUpdating || isbServiceIsUpdating {
			numaLogger.Info("ISBService either needs to or is in the process of updating")
			// todo: only pause if the update requires pausing

			// request pause if we haven't already
			updated, err := r.requestPipelinesPause(ctx, isbService, true)
			if err != nil {
				return ctrl.Result{}, err
			}
			if !updated {
				// check if the pipelines are all paused and we're trying to update the spec
				if isbServiceNeedsUpdating {
					allPaused, err := r.allPipelinesPaused(ctx, isbService)
					if err != nil {
						return ctrl.Result{}, err
					}
					if allPaused {
						numaLogger.Infof("confirmed all Pipelines have paused so ISBService can safely update")
						// update ISBService
						err = kubernetes.UpdateCR(ctx, r.restConfig, &newISBSVCDef, "isbsvcs")
						if err != nil {
							return ctrl.Result{}, err
						}
					} else {
						numaLogger.Debugf("not all Pipelines have paused")
					}
				}

			}
			return delayedRequeue, nil

		} else {
			// remove any pause requirement if necessary
			_, err := r.requestPipelinesPause(ctx, isbService, false)
			if err != nil {
				return ctrl.Result{}, err
			}
		}
	}

	if err = r.applyPodDisruptionBudget(ctx, isbServiceRollout); err != nil {
		return ctrl.Result{}, fmt.Errorf("failed to apply PodDisruptionBudget for ISBServiceRollout %s, err: %v", isbServiceRollout.Name, err)
	}

	isbServiceRollout.Status.MarkDeployed(isbServiceRollout.Generation)

	return ctrl.Result{}, nil
}

func isISBServiceUpdating(ctx context.Context, isbServiceRollout *apiv1.ISBServiceRollout, existingISBSVCDef *kubernetes.GenericObject) (bool, bool, error) {
	isbServiceReconciled := isbServiceRollout.Status.GetCondition(apiv1.ConditionChildResourceHealthy).Reason != "Progressing"

	existingUnstruc, err := kubernetes.ObjectToUnstructured(existingISBSVCDef)
	if err != nil {
		return false, false, err
	}
	newSpecAsMap := make(map[string]interface{})
	err = util.StructToStruct(&isbServiceRollout.Spec.InterStepBufferService, &newSpecAsMap)
	if err != nil {
		return false, false, err
	}
	// todo: see if we can just use DeepEqual
	isbServiceNeedsToUpdate := !util.CompareMapsIgnoringNulls(existingUnstruc.Object, newSpecAsMap)

	return isbServiceNeedsToUpdate, !isbServiceReconciled, nil
}

// Apply pod disruption budget for the ISBService
func (r *ISBServiceRolloutReconciler) applyPodDisruptionBudget(ctx context.Context, isbServiceRollout *apiv1.ISBServiceRollout) error {
	pdb := kubernetes.NewPodDisruptionBudget(isbServiceRollout.Name, isbServiceRollout.Namespace, 1,
		[]metav1.OwnerReference{*metav1.NewControllerRef(isbServiceRollout.GetObjectMeta(), apiv1.ISBServiceRolloutGroupVersionKind)},
	)

	// Create the pdb only if it doesn't exist
	existingPDB := &policyv1.PodDisruptionBudget{}
	if err := r.client.Get(ctx, client.ObjectKey{Name: pdb.Name, Namespace: pdb.Namespace}, existingPDB); err != nil {
		if apierrors.IsNotFound(err) {
			if err = r.client.Create(ctx, pdb); err != nil {
				return err
			}
		} else {
			return err
		}
	} else {
		// Update the pdb if needed
		if existingPDB.Spec.MaxUnavailable != pdb.Spec.MaxUnavailable {
			existingPDB.Spec.MaxUnavailable = pdb.Spec.MaxUnavailable
			if err := r.client.Update(ctx, existingPDB); err != nil {
				return err
			}
		}
	}

	return nil
}

func processISBServiceStatus(ctx context.Context, isbsvc *kubernetes.GenericObject, rollout *apiv1.ISBServiceRollout) {
	numaLogger := logger.FromContext(ctx)
	isbsvcStatus, err := kubernetes.ParseStatus(isbsvc)
	if err != nil {
		numaLogger.Errorf(err, "failed to parse Status from InterstepBuffer CR: %+v, %v", isbsvc, err)
		return
	}

	numaLogger.Debugf("isbsvc status: %+v", isbsvcStatus)

	isbSvcPhase := numaflowv1.ISBSvcPhase(isbsvcStatus.Phase)
	switch isbSvcPhase {
	case numaflowv1.ISBSvcPhaseFailed:
		rollout.Status.MarkChildResourcesUnhealthy("ISBSvcFailed", "ISBService Failed", rollout.Generation)
	case numaflowv1.ISBSvcPhasePending:
		rollout.Status.MarkChildResourcesUnhealthy("ISBSvcPending", "ISBService Pending", rollout.Generation)
	case numaflowv1.ISBSvcPhaseUnknown:
		rollout.Status.MarkChildResourcesHealthUnknown("ISBSvcUnknown", "ISBService Phase Unknown", rollout.Generation)
	default:
		// NOTE: this assumes that Numaflow default ObservedGeneration is -1
		// `isbsvcStatus.ObservedGeneration == 0` is used to avoid backward compatibility
		// issues for Numaflow versions that do not have ObservedGeneration
		if isbsvcStatus.ObservedGeneration == 0 || isbsvc.Generation <= isbsvcStatus.ObservedGeneration {
			rollout.Status.MarkChildResourcesHealthy(rollout.Generation)
		} else {
			rollout.Status.MarkChildResourcesUnhealthy("Progressing", "Mismatch between ISBService Generation and ObservedGeneration", rollout.Generation)
		}
	}
}

func (r *ISBServiceRolloutReconciler) needsUpdate(old, new *apiv1.ISBServiceRollout) bool {
	if old == nil {
		return true
	}

	// check for any fields we might update in the Spec - generally we'd only update a Finalizer or maybe something in the metadata
	if !equality.Semantic.DeepEqual(old.Finalizers, new.Finalizers) {
		return true
	}
	return false
}

// SetupWithManager sets up the controller with the Manager.
func (r *ISBServiceRolloutReconciler) SetupWithManager(mgr ctrl.Manager) error {

	controller, err := runtimecontroller.New(ControllerISBSVCRollout, mgr, runtimecontroller.Options{Reconciler: r})
	if err != nil {
		return err
	}

	// Watch ISBServiceRollouts
	if err := controller.Watch(source.Kind(mgr.GetCache(), &apiv1.ISBServiceRollout{}), &handler.EnqueueRequestForObject{}, predicate.GenerationChangedPredicate{}); err != nil {
		return err
	}

	// Watch InterStepBufferServices
	if err := controller.Watch(source.Kind(mgr.GetCache(), &numaflowv1.InterStepBufferService{}),
		handler.EnqueueRequestForOwner(mgr.GetScheme(), mgr.GetRESTMapper(), &apiv1.ISBServiceRollout{}, handler.OnlyControllerOwner()),
		predicate.ResourceVersionChangedPredicate{}); err != nil {
		return err
	}

	return nil
}

func (r *ISBServiceRolloutReconciler) updateISBServiceRolloutStatus(ctx context.Context, isbServiceRollout *apiv1.ISBServiceRollout) error {
	rawSpec := runtime.RawExtension{}
	err := util.StructToStruct(&isbServiceRollout.Spec, &rawSpec)
	if err != nil {
		return fmt.Errorf("unable to convert ISBServiceRollout Spec to GenericObject Spec: %v", err)
	}

	rawStatus := runtime.RawExtension{}
	err = util.StructToStruct(&isbServiceRollout.Status, &rawStatus)
	if err != nil {
		return fmt.Errorf("unable to convert ISBServiceRollout Status to GenericObject Status: %v", err)
	}

	obj := kubernetes.GenericObject{
		TypeMeta:   isbServiceRollout.TypeMeta,
		ObjectMeta: isbServiceRollout.ObjectMeta,
		Spec:       rawSpec,
		Status:     rawStatus,
	}

	return kubernetes.UpdateStatus(ctx, r.restConfig, &obj, "isbservicerollouts")
}

func (r *ISBServiceRolloutReconciler) updateISBServiceRolloutStatusToFailed(ctx context.Context, isbServiceRollout *apiv1.ISBServiceRollout, err error) error {
	numaLogger := logger.FromContext(ctx)

	isbServiceRollout.Status.MarkFailed(isbServiceRollout.Generation, err.Error())

	statusUpdateErr := r.updateISBServiceRolloutStatus(ctx, isbServiceRollout)
	if statusUpdateErr != nil {
		numaLogger.Error(statusUpdateErr, "Error updating ISBServiceRollout status", "namespace", isbServiceRollout.Namespace, "name", isbServiceRollout.Name)
	}

	return statusUpdateErr
}<|MERGE_RESOLUTION|>--- conflicted
+++ resolved
@@ -155,13 +155,9 @@
 		if controllerutil.ContainsFinalizer(isbServiceRollout, finalizerName) {
 			controllerutil.RemoveFinalizer(isbServiceRollout, finalizerName)
 		}
-<<<<<<< HEAD
-		return ctrl.Result{}, nil
-=======
 		// generate metrics for ISB Service deletion.
 		r.customMetrics.DecISBServiceMetrics(isbServiceRollout.Name, isbServiceRollout.Namespace)
-		return nil
->>>>>>> 44eedbf2
+		return ctrl.Result{}, nil
 	}
 
 	// add Finalizer so we can ensure that we take appropriate action when CRD is deleted
