/*
Copyright 2023.

Licensed under the Apache License, Version 2.0 (the "License");
you may not use this file except in compliance with the License.
You may obtain a copy of the License at

    http://www.apache.org/licenses/LICENSE-2.0

Unless required by applicable law or agreed to in writing, software
distributed under the License is distributed on an "AS IS" BASIS,
WITHOUT WARRANTIES OR CONDITIONS OF ANY KIND, either express or implied.
See the License for the specific language governing permissions and
limitations under the License.
*/

package controller

import (
	"context"
	"encoding/json"
	"fmt"
	"strings"
<<<<<<< HEAD
	"time"

	"github.com/numaproj/numaplane/internal/common"

=======
>>>>>>> 1cc197e9
	"testing"
	"time"

	. "github.com/onsi/ginkgo/v2"
	. "github.com/onsi/gomega"
	"github.com/prometheus/client_golang/prometheus/testutil"
	"github.com/stretchr/testify/assert"
	"k8s.io/apimachinery/pkg/api/errors"
	metav1 "k8s.io/apimachinery/pkg/apis/meta/v1"
	"k8s.io/apimachinery/pkg/runtime"
	"k8s.io/apimachinery/pkg/types"

	numaflowv1 "github.com/numaproj/numaflow/pkg/apis/numaflow/v1alpha1"
	"github.com/numaproj/numaplane/internal/common"
	"github.com/numaproj/numaplane/internal/util/kubernetes"
	apiv1 "github.com/numaproj/numaplane/pkg/apis/numaplane/v1alpha1"
)

var (
	defaultPipelineRolloutName = "pipelinerollout-test"
)

var _ = Describe("PipelineRollout Controller", Ordered, func() {

	ctx := context.Background()

	pipelineSpecSourceRPU := int64(5)
	pipelineSpecSourceDuration := metav1.Duration{
		Duration: time.Second,
	}

	pipelineSpec := numaflowv1.PipelineSpec{
		InterStepBufferServiceName: "my-isbsvc",
		Vertices: []numaflowv1.AbstractVertex{
			{
				Name: "in",
				Source: &numaflowv1.Source{
					Generator: &numaflowv1.GeneratorSource{
						RPU:      &pipelineSpecSourceRPU,
						Duration: &pipelineSpecSourceDuration,
					},
				},
			},
			{
				Name: "cat",
				UDF: &numaflowv1.UDF{
					Builtin: &numaflowv1.Function{
						Name: "cat",
					},
				},
			},
			{
				Name: "out",
				Sink: &numaflowv1.Sink{
					AbstractSink: numaflowv1.AbstractSink{
						Log: &numaflowv1.Log{},
					},
				},
			},
		},
		Edges: []numaflowv1.Edge{
			{
				From: "in",
				To:   "cat",
			},
			{
				From: "cat",
				To:   "out",
			},
		},
	}

	pipelineSpecRaw, err := json.Marshal(pipelineSpec)
	Expect(err).ToNot(HaveOccurred())

	pipelineRollout := &apiv1.PipelineRollout{
		ObjectMeta: metav1.ObjectMeta{
			Namespace: defaultNamespace,
			Name:      defaultPipelineRolloutName,
		},
		Spec: apiv1.PipelineRolloutSpec{
			Pipeline: apiv1.Pipeline{
				Spec: runtime.RawExtension{
					Raw: pipelineSpecRaw,
				},
			},
		},
	}

	resourceLookupKey := types.NamespacedName{Name: defaultPipelineRolloutName, Namespace: defaultNamespace}

	Context("When applying a PipelineRollout spec", func() {
		It("Should create the PipelineRollout if it does not exist or it should update existing PipelineRollout and Numaflow Pipeline", func() {
			Expect(k8sClient.Create(ctx, pipelineRollout)).Should(Succeed())

			createdResource := &apiv1.PipelineRollout{}
			Eventually(func() bool {
				err := k8sClient.Get(ctx, resourceLookupKey, createdResource)
				return err == nil
			}, timeout, interval).Should(BeTrue())

			createdPipelineRolloutPipelineSpec := numaflowv1.PipelineSpec{}
			Expect(json.Unmarshal(createdResource.Spec.Pipeline.Spec.Raw, &createdPipelineRolloutPipelineSpec)).ToNot(HaveOccurred())

			By("Verifying the content of the pipeline spec field")
			Expect(createdPipelineRolloutPipelineSpec).Should(Equal(pipelineSpec))
		})

		It("Should create a Numaflow Pipeline", func() {
			createdResource := &numaflowv1.Pipeline{}
			Eventually(func() bool {
				err := k8sClient.Get(ctx, resourceLookupKey, createdResource)
				return err == nil
			}, timeout, interval).Should(BeTrue())

			By("Verifying the content of the pipeline spec")
			Expect(createdResource.Spec).Should(Equal(pipelineSpec))

			By("Verifying the label of the pipeline")
			Expect(createdResource.Labels[common.LabelKeyPipelineRolloutForPipeline]).Should(Equal(pipelineRollout.Name))
			Expect(createdResource.Labels[common.LabelKeyUpgradeState]).Should(Equal(string(common.LabelValueUpgradePromoted)))
		})

		It("Should have the PipelineRollout Status Phase has Deployed and ObservedGeneration matching Generation", func() {
			verifyStatusPhase(ctx, apiv1.PipelineRolloutGroupVersionKind, defaultNamespace, defaultPipelineRolloutName, apiv1.PhaseDeployed)
		})

		It("Should have the metrics updated", func() {
			By("Verifying the PipelineRollout metric")
			Expect(testutil.ToFloat64(customMetrics.PipelinesRunning.WithLabelValues(defaultNamespace))).Should(Equal(float64(1)))
			Expect(testutil.ToFloat64(customMetrics.PipelinesSynced.WithLabelValues())).Should(BeNumerically(">", 1))
		})

		Context("When applying a PipelineRollout spec where the Pipeline with same name already exists", func() {
			It("Should be automatically failed", func() {
				Expect(k8sClient.Create(ctx, &numaflowv1.Pipeline{
					ObjectMeta: metav1.ObjectMeta{
						Namespace: defaultNamespace,
						Name:      "my-pipeline",
					},
					Spec: pipelineSpec,
				})).Should(Succeed())
				Expect(k8sClient.Create(ctx, &apiv1.PipelineRollout{
					ObjectMeta: metav1.ObjectMeta{
						Namespace: defaultNamespace,
						Name:      "my-pipeline",
					},
					Spec: apiv1.PipelineRolloutSpec{
						Pipeline: apiv1.Pipeline{
							Spec: runtime.RawExtension{
								Raw: pipelineSpecRaw,
							},
						},
					},
				})).Should(Succeed())
				time.Sleep(5 * time.Second)
				verifyStatusPhase(ctx, apiv1.PipelineRolloutGroupVersionKind, defaultNamespace, "my-pipeline", apiv1.PhaseFailed)

				Expect(testutil.ToFloat64(customMetrics.PipelinesSyncFailed.WithLabelValues())).Should(BeNumerically(">", 1))
			})
		})

		It("Should update the PipelineRollout and Numaflow Pipeline", func() {
			By("updating the PipelineRollout")

			currentPipelineRollout := &apiv1.PipelineRollout{}
			Expect(k8sClient.Get(ctx, resourceLookupKey, currentPipelineRollout)).ToNot(HaveOccurred())

			pipelineSpec.InterStepBufferServiceName = "my-isbsvc-updated"
			pipelineSpecRaw, err := json.Marshal(pipelineSpec)
			Expect(err).ToNot(HaveOccurred())

			currentPipelineRollout.Spec.Pipeline.Spec.Raw = pipelineSpecRaw

			Expect(k8sClient.Update(ctx, currentPipelineRollout)).ToNot(HaveOccurred())

			By("Verifying the content of the pipeline field of the PipelineRollout")
			Eventually(func() (numaflowv1.PipelineSpec, error) {
				updatedResource := &apiv1.PipelineRollout{}
				err := k8sClient.Get(ctx, resourceLookupKey, updatedResource)
				if err != nil {
					return numaflowv1.PipelineSpec{}, err
				}

				updatedPipelineRolloutPipelineSpec := numaflowv1.PipelineSpec{}
				Expect(json.Unmarshal(updatedResource.Spec.Pipeline.Spec.Raw, &updatedPipelineRolloutPipelineSpec)).ToNot(HaveOccurred())

				return updatedPipelineRolloutPipelineSpec, nil
			}, timeout, interval).Should(Equal(pipelineSpec))

			By("Verifying the content of the spec field of the Numaflow Pipeline")
			Eventually(func() (numaflowv1.PipelineSpec, error) {
				updatedChildResource := &numaflowv1.Pipeline{}
				err := k8sClient.Get(ctx, resourceLookupKey, updatedChildResource)
				if err != nil {
					return numaflowv1.PipelineSpec{}, err
				}
				return updatedChildResource.Spec, nil
			}, timeout, interval).Should(Equal(pipelineSpec))

			By("Verifying that the PipelineRollout Status Phase is Deployed and ObservedGeneration matches Generation")
			verifyStatusPhase(ctx, apiv1.PipelineRolloutGroupVersionKind, defaultNamespace, defaultPipelineRolloutName, apiv1.PhaseDeployed)

		})

		It("Should auto heal the Numaflow Pipeline with the PipelineRollout pipeline spec when the Numaflow Pipeline spec is changed", func() {
			By("updating the Numaflow Pipeline and verifying the changed field is the same as the original and not the modified version")
			verifyAutoHealing(ctx, numaflowv1.PipelineGroupVersionKind, defaultNamespace, defaultPipelineRolloutName, "spec.interStepBufferServiceName", "someotherisbsname")
		})

		It("Should delete the PipelineRollout and Numaflow Pipeline", func() {
			Expect(k8sClient.Delete(ctx, &apiv1.PipelineRollout{
				ObjectMeta: pipelineRollout.ObjectMeta,
			})).Should(Succeed())

			deletedResource := &apiv1.PipelineRollout{}
			Eventually(func() bool {
				err := k8sClient.Get(ctx, resourceLookupKey, deletedResource)
				return errors.IsNotFound(err)
			}, timeout, interval).Should(BeTrue())

			deletingChildResource := &numaflowv1.Pipeline{}
			Eventually(func() bool {
				err := k8sClient.Get(ctx, resourceLookupKey, deletingChildResource)
				return err == nil
			}, timeout, interval).Should(BeTrue())

			Expect(deletingChildResource.OwnerReferences).Should(HaveLen(1))
			Expect(deletedResource.UID).Should(Equal(deletingChildResource.OwnerReferences[0].UID))
		})
	})

	Context("When applying an invalid PipelineRollout spec", func() {
		It("Should not create the PipelineRollout", func() {
			Expect(k8sClient.Create(ctx, &apiv1.PipelineRollout{
				Spec: pipelineRollout.Spec,
			})).ShouldNot(Succeed())

			Expect(k8sClient.Create(ctx, &apiv1.PipelineRollout{
				ObjectMeta: pipelineRollout.ObjectMeta,
			})).ShouldNot(Succeed())

			Expect(k8sClient.Create(ctx, &apiv1.PipelineRollout{
				ObjectMeta: pipelineRollout.ObjectMeta,
				Spec:       apiv1.PipelineRolloutSpec{},
			})).ShouldNot(Succeed())
		})
	})

})

var yamlHasDesiredPhase = `
{
	  "interStepBufferServiceName": "default",
	  "lifecycle": {
		"desiredPhase": "Paused"
	  },
	  "vertices": [
		{
		  "name": "in",
		  "source": {
			"generator": {
			  "rpu": 5,
			  "duration": "1s"
			}
		  }
		},
		{
		  "name": "cat",
		  "udf": {
			"builtin": {
			  "name": "cat"
			}
		  }
		},
		{
		  "name": "out",
		  "sink": {
			"log": {}
		  }
		}
	  ],
	  "edges": [
		{
		  "from": "in",
		  "to": "cat"
		},
		{
		  "from": "cat",
		  "to": "out"
		}
	  ]
	
}
`

var yamlHasDesiredPhaseDifferentUDF = `
{
	  "interStepBufferServiceName": "default",
	  "lifecycle": {
		"desiredPhase": "Paused"
	  },
	  "vertices": [
		{
		  "name": "in",
		  "source": {
			"generator": {
			  "rpu": 5,
			  "duration": "1s"
			}
		  }
		},
		{
		  "name": "cat",
		  "udf": {
			"builtin": {
			  "name": "SOMETHING_ELSE"
			}
		  }
		},
		{
		  "name": "out",
		  "sink": {
			"log": {}
		  }
		}
	  ],
	  "edges": [
		{
		  "from": "in",
		  "to": "cat"
		},
		{
		  "from": "cat",
		  "to": "out"
		}
	  ]
	
}
`

var yamlDesiredPhaseWrongType = `
{
	  "interStepBufferServiceName": "default",
	  "lifecycle": {
		"desiredPhase": 3
	  },
	  "vertices": [
		{
		  "name": "in",
		  "source": {
			"generator": {
			  "rpu": 5,
			  "duration": "1s"
			}
		  }
		},
		{
		  "name": "cat",
		  "udf": {
			"builtin": {
			  "name": "cat"
			}
		  }
		},
		{
		  "name": "out",
		  "sink": {
			"log": {}
		  }
		}
	  ],
	  "edges": [
		{
		  "from": "in",
		  "to": "cat"
		},
		{
		  "from": "cat",
		  "to": "out"
		}
	  ]
	
}
`

var yamlNoDesiredPhase = `
{
	  "interStepBufferServiceName": "default",
	  "lifecycle": {
	  },
	  "vertices": [
		{
		  "name": "in",
		  "source": {
			"generator": {
			  "rpu": 5,
			  "duration": "1s"
			}
		  }
		},
		{
		  "name": "cat",
		  "udf": {
			"builtin": {
			  "name": "cat"
			}
		  }
		},
		{
		  "name": "out",
		  "sink": {
			"log": {}
		  }
		}
	  ],
	  "edges": [
		{
		  "from": "in",
		  "to": "cat"
		},
		{
		  "from": "cat",
		  "to": "out"
		}
	  ]
	
}
`

var yamlNoLifecycle = `
{
	  "interStepBufferServiceName": "default",
	  "lifecycle": {
		"desiredPhase": "Paused"
	  },
	  "vertices": [
		{
		  "name": "in",
		  "source": {
			"generator": {
			  "rpu": 5,
			  "duration": "1s"
			}
		  }
		},
		{
		  "name": "cat",
		  "udf": {
			"builtin": {
			  "name": "cat"
			}
		  }
		},
		{
		  "name": "out",
		  "sink": {
			"log": {}
		  }
		}
	  ],
	  "edges": [
		{
		  "from": "in",
		  "to": "cat"
		},
		{
		  "from": "cat",
		  "to": "out"
		}
	  ]
	
}
`

var yamlNoLifecycleWithNulls = `
{
	  "interStepBufferServiceName": "default",
	  "lifecycle": {
		"desiredPhase": "Paused"
	  },
	  "vertices": [
		{
		  "name": "in",
		  "source": {
			"generator": {
			  "rpu": 5,
			  "duration": "1s"
			}
		  }
		},
		{
		  "name": "cat",
		  "udf": {
			"builtin": {
			  "name": "cat"
			}
		  }
		},
		{
		  "name": "out",
		  "sink": {
			"log": {},
			"RANDOM_KEY":
			{
				"RANDOM_INNER_KEY": {}
			}
		  }
		}
	  ],
	  "edges": [
		{
		  "from": "in",
		  "to": "cat"
		},
		{
		  "from": "cat",
		  "to": "out"
		}
	  ]
	
}
`

func Test_pipelineWithoutLifecycle(t *testing.T) {
	testCases := []struct {
		name     string
		specYaml string
	}{
		{
			name:     "desiredPhase set to Paused",
			specYaml: yamlHasDesiredPhase,
		},
		{
			name:     "desiredPhase set to wrong type",
			specYaml: yamlDesiredPhaseWrongType,
		},
		{
			name:     "desiredPhase not present",
			specYaml: yamlNoDesiredPhase,
		},
		{
			name:     "lifecycle not present",
			specYaml: yamlNoLifecycle,
		},
	}
	for _, tc := range testCases {
		t.Run(tc.name, func(t *testing.T) {
			obj := &kubernetes.GenericObject{}
			obj.Spec.Raw = []byte(tc.specYaml)
			withoutLifecycle, err := pipelineWithoutLifecycle(obj)
			assert.Nil(t, err)
			bytes, _ := json.Marshal(withoutLifecycle)
			fmt.Printf("Test case %q: final yaml=%s\n", tc.name, string(bytes))
			assert.False(t, strings.Contains(string(bytes), "desiredPhase"))
		})
	}
}

func Test_pipelineSpecNeedsUpdating(t *testing.T) {
	testCases := []struct {
		name                  string
		specYaml1             string
		specYaml2             string
		expectedEqual         bool
		expectedNeedsUpdating bool
	}{
		{
			name:                  "Equal Except for Lifecycle and null values",
			specYaml1:             yamlHasDesiredPhase,
			specYaml2:             yamlNoLifecycleWithNulls,
			expectedEqual:         false,
			expectedNeedsUpdating: false,
		},
		{
			name:                  "Not Equal",
			specYaml1:             yamlHasDesiredPhase,
			specYaml2:             yamlHasDesiredPhaseDifferentUDF,
			expectedEqual:         true,
			expectedNeedsUpdating: false,
		},
	}

	for _, tc := range testCases {
		t.Run(tc.name, func(t *testing.T) {
			obj1 := &kubernetes.GenericObject{}
			obj1.Spec.Raw = []byte(tc.specYaml1)
			obj2 := &kubernetes.GenericObject{}
			obj2.Spec.Raw = []byte(tc.specYaml2)
			equal, err := pipelineSpecNeedsUpdating(context.Background(), obj1, obj2)
			if tc.expectedNeedsUpdating {
				assert.Error(t, err)
			} else {
				assert.NoError(t, err)
				assert.Equal(t, tc.expectedEqual, equal)
			}

		})
	}
}

func TestPipelineLabels(t *testing.T) {
	tests := []struct {
		name          string
		jsonInput     string
		expectedLabel string
		expectError   bool
	}{
		{
			name:          "Valid Input",
			jsonInput:     `{"interStepBufferServiceName": "buffer-service"}`,
			expectedLabel: "buffer-service",
			expectError:   false,
		},
		{
			name:          "Missing InterStepBufferServiceName",
			jsonInput:     `{}`,
			expectedLabel: "default",
			expectError:   false,
		},
		{
			name:          "Invalid JSON",
			jsonInput:     `{"interStepBufferServiceName": "buffer-service"`,
			expectedLabel: "",
			expectError:   true,
		},
	}

	for _, tt := range tests {
		t.Run(tt.name, func(t *testing.T) {
			pipelineRolloutName := "my-pipeline"
			pipelineRollout := &apiv1.PipelineRollout{
				ObjectMeta: metav1.ObjectMeta{
					Namespace: defaultNamespace,
					Name:      pipelineRolloutName,
				},
				Spec: apiv1.PipelineRolloutSpec{
					Pipeline: apiv1.Pipeline{
						Spec: runtime.RawExtension{Raw: []byte(tt.jsonInput)},
					},
				},
			}

			labels, err := pipelineLabels(pipelineRollout)
			if (err != nil) != tt.expectError {
				t.Errorf("pipelineLabels() error = %v, expectError %v", err, tt.expectError)
				return
			}
			if err == nil {
				if labels[common.LabelKeyISBServiceNameForPipeline] != tt.expectedLabel {
					t.Errorf("pipelineLabels() = %v, expected %v", common.LabelKeyISBServiceNameForPipeline, tt.expectedLabel)
				}

				if labels[common.LabelKeyPipelineRolloutForPipeline] != pipelineRolloutName {
					t.Errorf("pipelineLabels() = %v, expected %v", common.LabelKeyPipelineRolloutForPipeline, pipelineRolloutName)
				}

				if labels[common.LabelKeyUpgradeState] != string(common.LabelValueUpgradePromoted) {
					t.Errorf("pipelineLabels() = %v, expected %v", common.LabelKeyUpgradeState, string(common.LabelValueUpgradePromoted))
				}
			}
		})
	}
}<|MERGE_RESOLUTION|>--- conflicted
+++ resolved
@@ -21,13 +21,6 @@
 	"encoding/json"
 	"fmt"
 	"strings"
-<<<<<<< HEAD
-	"time"
-
-	"github.com/numaproj/numaplane/internal/common"
-
-=======
->>>>>>> 1cc197e9
 	"testing"
 	"time"
 
